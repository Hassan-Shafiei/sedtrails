"""
Unit tests for the Time class in the time.py module of the sedtrails package.
"""

import numpy as np
from sedtrails.particle_tracer.time import Time


class TestTime:
    """
    Test suite for the Time class.
    """

    def test_initial_current_time(self):
        """
        Test that the initial current time matches the reference date.
        """
<<<<<<< HEAD
        reference_date = '2025-05-20 00:00:00'
        start_time = 0
        time_step = 30
        time_instance = Time(reference_date=reference_date, start_time=start_time, time_step=time_step)
        expected = np.datetime64('2025-05-20T00:00:00', 's')
=======
        reference_date = "2025-05-20 00:00:00"
        start_time = "2025-05-20 00:00:00"
        time_step = "30S"
        duration = "1H"
        time_instance = Time(reference_date=reference_date, start_time=start_time, time_step=time_step, duration=duration)
        expected = np.datetime64("2025-05-20T00:00:00", 's')
>>>>>>> 68fd0d0c
        actual = time_instance.get_current_time()
        assert actual == expected, f'Initial current time: expected={expected}, actual={actual}'

    def test_get_current_time_with_steps(self):
        """
        Test getting the current time at a specific simulation step.
        """
<<<<<<< HEAD
        reference_date = '2025-05-20 00:00:00'
        start_time = 0
        time_step = 30
        time_instance = Time(reference_date=reference_date, start_time=start_time, time_step=time_step)
=======
        reference_date = "2025-05-20 00:00:00"
        start_time = "2025-05-20 00:00:00"
        time_step = "30S"
        duration = "1H"
        time_instance = Time(reference_date=reference_date, start_time=start_time, time_step=time_step, duration=duration)
>>>>>>> 68fd0d0c
        # At step 2, should be 60 seconds after start
        expected = np.datetime64('2025-05-20T00:01:00', 's')
        actual = time_instance.get_current_time(step=2)
        assert actual == expected, f'Current time at step 2: expected={expected}, actual={actual}'

    def test_get_current_time_with_start_time(self):
        """
        Test getting the current time with a nonzero start_time.
        """
<<<<<<< HEAD
        reference_date = '2025-05-20 00:00:00'
        start_time = 90
        time_step = 30
        time_instance = Time(reference_date=reference_date, start_time=start_time, time_step=time_step)
=======
        reference_date = "2025-05-20 00:00:00"
        start_time = "2025-05-20 00:01:30"
        time_step = "30S"
        duration = "1H"
        time_instance = Time(reference_date=reference_date, start_time=start_time, time_step=time_step, duration=duration)
>>>>>>> 68fd0d0c
        # At step 1, should be 90 + 30 = 120 seconds after reference
        expected = np.datetime64('2025-05-20T00:02:00', 's')
        actual = time_instance.get_current_time(step=1)
<<<<<<< HEAD
        assert actual == expected, f'Current time with start_time and step: expected={expected}, actual={actual}'

    def test_get_seconds_since_reference(self):
        """
        Test retrieving the number of seconds since the reference date.
        """
        reference_date = '2025-05-20 00:00:00'
        start_time = 90
        time_step = 30
        time_instance = Time(reference_date=reference_date, start_time=start_time, time_step=time_step)
        # At step 2, should be 90 + 2*30 = 150 seconds
        actual = time_instance.get_seconds_since_reference(delta_seconds=2 * time_step)
        expected = 150
        assert actual == expected, f'Seconds since reference: expected={expected}, actual={actual}'

    def test_update_add_seconds(self):
        """
        Test updating the current time by adding seconds.
        """
        reference_date = '2025-05-20 00:00:00'
        start_time = 0
        time_instance = Time(reference_date=reference_date, start_time=start_time)
        delta_seconds = 120
        time_instance.update(delta_seconds)
        expected = np.datetime64('2025-05-20T00:02:00', 's')
        actual = time_instance.get_current_time()
        assert actual == expected, f'After adding 120s: expected={expected}, actual={actual}'

    def test_update_subtract_seconds(self):
        """
        Test updating the current time by subtracting seconds.
        """
        reference_date = '2025-05-20 00:00:00'
        start_time = 120
        time_instance = Time(reference_date=reference_date, start_time=start_time)
        delta_seconds = -60
        time_instance.update(delta_seconds)
        expected = np.datetime64('2025-05-20T00:01:00', 's')
        actual = time_instance.get_current_time()
        assert actual == expected, f'After subtracting 60s: expected={expected}, actual={actual}'
=======
        assert actual == expected, f"Current time with start_time and step: expected={expected}, actual={actual}"

    def test_end_time(self):
        """
        Test the calculation of the simulation end time.
        """
        reference_date = "2025-05-20 00:00:00"
        start_time = "2025-05-20 00:00:00"
        time_step = "30S"
        duration = "1H"
        time_instance = Time(reference_date=reference_date, start_time=start_time, time_step=time_step, duration=duration)
        expected = np.datetime64("2025-05-20T01:00:00", 's')
        actual = time_instance.end_time
        assert actual == expected, f"End time: expected={expected}, actual={actual}"
>>>>>>> 68fd0d0c
<|MERGE_RESOLUTION|>--- conflicted
+++ resolved
@@ -15,20 +15,12 @@
         """
         Test that the initial current time matches the reference date.
         """
-<<<<<<< HEAD
-        reference_date = '2025-05-20 00:00:00'
-        start_time = 0
-        time_step = 30
-        time_instance = Time(reference_date=reference_date, start_time=start_time, time_step=time_step)
-        expected = np.datetime64('2025-05-20T00:00:00', 's')
-=======
         reference_date = "2025-05-20 00:00:00"
         start_time = "2025-05-20 00:00:00"
         time_step = "30S"
         duration = "1H"
         time_instance = Time(reference_date=reference_date, start_time=start_time, time_step=time_step, duration=duration)
         expected = np.datetime64("2025-05-20T00:00:00", 's')
->>>>>>> 68fd0d0c
         actual = time_instance.get_current_time()
         assert actual == expected, f'Initial current time: expected={expected}, actual={actual}'
 
@@ -36,18 +28,11 @@
         """
         Test getting the current time at a specific simulation step.
         """
-<<<<<<< HEAD
-        reference_date = '2025-05-20 00:00:00'
-        start_time = 0
-        time_step = 30
-        time_instance = Time(reference_date=reference_date, start_time=start_time, time_step=time_step)
-=======
         reference_date = "2025-05-20 00:00:00"
         start_time = "2025-05-20 00:00:00"
         time_step = "30S"
         duration = "1H"
         time_instance = Time(reference_date=reference_date, start_time=start_time, time_step=time_step, duration=duration)
->>>>>>> 68fd0d0c
         # At step 2, should be 60 seconds after start
         expected = np.datetime64('2025-05-20T00:01:00', 's')
         actual = time_instance.get_current_time(step=2)
@@ -57,63 +42,14 @@
         """
         Test getting the current time with a nonzero start_time.
         """
-<<<<<<< HEAD
-        reference_date = '2025-05-20 00:00:00'
-        start_time = 90
-        time_step = 30
-        time_instance = Time(reference_date=reference_date, start_time=start_time, time_step=time_step)
-=======
         reference_date = "2025-05-20 00:00:00"
         start_time = "2025-05-20 00:01:30"
         time_step = "30S"
         duration = "1H"
         time_instance = Time(reference_date=reference_date, start_time=start_time, time_step=time_step, duration=duration)
->>>>>>> 68fd0d0c
         # At step 1, should be 90 + 30 = 120 seconds after reference
         expected = np.datetime64('2025-05-20T00:02:00', 's')
         actual = time_instance.get_current_time(step=1)
-<<<<<<< HEAD
-        assert actual == expected, f'Current time with start_time and step: expected={expected}, actual={actual}'
-
-    def test_get_seconds_since_reference(self):
-        """
-        Test retrieving the number of seconds since the reference date.
-        """
-        reference_date = '2025-05-20 00:00:00'
-        start_time = 90
-        time_step = 30
-        time_instance = Time(reference_date=reference_date, start_time=start_time, time_step=time_step)
-        # At step 2, should be 90 + 2*30 = 150 seconds
-        actual = time_instance.get_seconds_since_reference(delta_seconds=2 * time_step)
-        expected = 150
-        assert actual == expected, f'Seconds since reference: expected={expected}, actual={actual}'
-
-    def test_update_add_seconds(self):
-        """
-        Test updating the current time by adding seconds.
-        """
-        reference_date = '2025-05-20 00:00:00'
-        start_time = 0
-        time_instance = Time(reference_date=reference_date, start_time=start_time)
-        delta_seconds = 120
-        time_instance.update(delta_seconds)
-        expected = np.datetime64('2025-05-20T00:02:00', 's')
-        actual = time_instance.get_current_time()
-        assert actual == expected, f'After adding 120s: expected={expected}, actual={actual}'
-
-    def test_update_subtract_seconds(self):
-        """
-        Test updating the current time by subtracting seconds.
-        """
-        reference_date = '2025-05-20 00:00:00'
-        start_time = 120
-        time_instance = Time(reference_date=reference_date, start_time=start_time)
-        delta_seconds = -60
-        time_instance.update(delta_seconds)
-        expected = np.datetime64('2025-05-20T00:01:00', 's')
-        actual = time_instance.get_current_time()
-        assert actual == expected, f'After subtracting 60s: expected={expected}, actual={actual}'
-=======
         assert actual == expected, f"Current time with start_time and step: expected={expected}, actual={actual}"
 
     def test_end_time(self):
@@ -127,5 +63,4 @@
         time_instance = Time(reference_date=reference_date, start_time=start_time, time_step=time_step, duration=duration)
         expected = np.datetime64("2025-05-20T01:00:00", 's')
         actual = time_instance.end_time
-        assert actual == expected, f"End time: expected={expected}, actual={actual}"
->>>>>>> 68fd0d0c
+        assert actual == expected, f"End time: expected={expected}, actual={actual}"