# YAML 1.2
---
authors: 
  -

    family-names: Pannozzo
    given-names: Natascia
    email: N.Pannozzo@tudelft.nl
    orcid: 'https://orcid.org/0000-0002-8082-9251'
    affiliation: Delft University of Technology
<<<<<<< HEAD
  -
    family-names: van Westen
    given-names: Bart
    email: Bart.vanWesten@deltares.nl
    orcid: 'https://orcid.org/0000-0001-7903-6062'
    affiliation: Deltares
=======

    family-names: Pearson
    given-names: Stuart Grant
    email: s.g.pearson@tudelft.nl
    orcid: 'https://orcid.org/0000-0002-3986-4469'
    affiliation: Delft University of Technology
  -
    family-names: Reyns	
    given-names: Johan
    email: johan.reyns@deltares.nl
    orcid: 'https://orcid.org/0000-0002-0849-1532'
    affiliation: Deltares/IHE Delft
>>>>>>> 338743a9
cff-version: 1.2.0
keywords: 
  - awesome
  - software
message: If you use this software, please cite it using these metadata.
title: SedTRAILS
version: '0.1'
license: MIT
...<|MERGE_RESOLUTION|>--- conflicted
+++ resolved
@@ -1,34 +1,30 @@
 # YAML 1.2
 ---
 authors: 
-  -
-
-    family-names: Pannozzo
+  - family-names: Pannozzo
     given-names: Natascia
     email: N.Pannozzo@tudelft.nl
     orcid: 'https://orcid.org/0000-0002-8082-9251'
     affiliation: Delft University of Technology
-<<<<<<< HEAD
-  -
-    family-names: van Westen
+    
+  - family-names: van Westen
     given-names: Bart
     email: Bart.vanWesten@deltares.nl
     orcid: 'https://orcid.org/0000-0001-7903-6062'
     affiliation: Deltares
-=======
 
-    family-names: Pearson
+  - family-names: Pearson
     given-names: Stuart Grant
     email: s.g.pearson@tudelft.nl
     orcid: 'https://orcid.org/0000-0002-3986-4469'
     affiliation: Delft University of Technology
-  -
-    family-names: Reyns	
+    
+  - family-names: Reyns	
     given-names: Johan
     email: johan.reyns@deltares.nl
     orcid: 'https://orcid.org/0000-0002-0849-1532'
     affiliation: Deltares/IHE Delft
->>>>>>> 338743a9
+
 cff-version: 1.2.0
 keywords: 
   - awesome
