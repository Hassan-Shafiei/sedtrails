--- conflicted
+++ resolved
@@ -8,7 +8,6 @@
 ANALYSIS_FILE = "analysis.nc"
 
 # Subcommand to load and validate a YAML configuration file.
-<<<<<<< HEAD
 @app.command('load-config')
 def load_config(
     config_file: Path = typer.Option(
@@ -18,10 +17,6 @@
         help='Path to the SedTRAILS configuration file.',
     ),
 ) -> dict:
-=======
-@app.command("load-config")
-def load_config(config_file: Path = None) -> dict:
->>>>>>> 2a725549
     """
     Load and validate a YAML configuration file using an existing validator.
     Returns a dictionary with the valid configuration settings.
@@ -58,11 +53,9 @@
         typer.echo(f'Error loading configuration: {e}')
         raise typer.Exit(code=1) from e
 
-
 # Subcommand to run a simulation; it also validates the configuration.
 @app.command('run-simulation')
 def run_simulation(
-<<<<<<< HEAD
     config_file: Path = typer.Option(
         'sedtrails.yml',
         '--config',
@@ -74,11 +67,7 @@
         '--output',
         '-o',
         help='Path to the output SedTRAILS netCDF file.',
-    ),
-=======
-    config_file: Path = None,
-    output_file: Path = None,
->>>>>>> 2a725549
+    )
 ):
     """
     Validate the configuration and run a simulation based on it.
@@ -114,12 +103,7 @@
         typer.echo(f"Validating configuration from '{config_file}'...")
         # from config_validator import ConfigValidator
         # config = ConfigValidator.validate(config_file)
-<<<<<<< HEAD
-
-        typer.echo('Configuration validated successfully.')
-=======
         typer.echo("Configuration validated successfully.")
->>>>>>> 2a725549
     except Exception as e:
         typer.echo(f'Error validating configuration: {e}')
         raise typer.Exit(code=1) from e
@@ -135,7 +119,6 @@
 
 
 # Subcommand to perform statistical analysis on the simulation results.
-<<<<<<< HEAD
 @app.command('analyze')
 def analyze(
     input_file: Path = typer.Option(
@@ -151,10 +134,6 @@
         help='Output SedTRAILS netCDF file containing statistical and connectivity results.',
     ),
 ):
-=======
-@app.command("analyze")
-def analyze(input_file: Path = None, output_file: Path = None):
->>>>>>> 2a725549
     """
     Read the simulation netCDF file (if it exists) and perform a statistical analysis on the results.
     The analysis is saved to a netCDF file.
@@ -189,7 +168,6 @@
 
 
 # Subcommand to perform network analysis on the simulation results.
-<<<<<<< HEAD
 @app.command('network-analysis')
 def network_analysis(
     input_file: Path = typer.Option(
@@ -199,19 +177,15 @@
         help='Input netCDF file containing particle tracking results.',
     ),
     output_file: Path = typer.Option(
-        'sedtrails.nc',
+        'analysis.nc',
         '--output',
         '-o',
         help='Path to the output SedTRAILS netCDF file containing statistical and connectivity results.',
     ),
 ):
-=======
 # [Aysun] The original script had the same file path (sedtrails.nc) for both the input
 # and the output, based on the help text I assume the output should be the analysis.nc
 # instead? Please check the function below to make sure it is correct 
-@app.command("network-analysis")
-def network_analysis(input_file: Path = None, output_file: Path = None):
->>>>>>> 2a725549
     """
     Perform a network analysis on the simulation results.
     The network analysis results are written to a netCDF file.
@@ -223,19 +197,6 @@
       output_file : Path
          Path to the output netCDF file containing statistical and connectivity results.
     """
-    # Assign default values if arguments are not provided
-    input_file = input_file or typer.Option(
-        PARTICLE_TRACK_FILE,
-        "--input",
-        "-i",
-        help="Input netCDF file containing particle tracking results.",
-    )
-    output_file = output_file or typer.Option(
-        ANALYSIS_FILE,
-        "--output",
-        "-o",
-        help="Path to the output netCDF file containing statistical and connectivity results.",
-    )
     try:
         typer.echo(f"Performing network analysis on '{input_file}'...")
         pass
